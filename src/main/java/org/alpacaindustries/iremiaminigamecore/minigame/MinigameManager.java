package org.alpacaindustries.iremiaminigamecore.minigame;

import org.alpacaindustries.iremiaminigamecore.IremiaMinigameCorePlugin;
import org.alpacaindustries.iremiaminigamecore.api.factory.MinigameFactory;
import org.bukkit.Bukkit;
import org.bukkit.entity.Player;
import org.jetbrains.annotations.NotNull;
import org.jetbrains.annotations.Nullable;

import java.util.HashMap;
import java.util.HashSet;
import java.util.Map;
import java.util.Objects;
import java.util.Set;
import java.util.UUID;
import java.util.concurrent.ConcurrentHashMap;

/**
 * Central coordinator for all minigame instances and type registration
 * Handles lifecycle management and player-to-game mapping
 */
public class MinigameManager {

  private final @NotNull IremiaMinigameCorePlugin plugin;
  private final Map<String, MinigameFactory> gameFactories = new ConcurrentHashMap<>();
  private final Map<String, Minigame> activeGames = new ConcurrentHashMap<>();
  private final Map<UUID, String> playerGameMap = new ConcurrentHashMap<>();

<<<<<<< HEAD
  public MinigameManager(IremiaMinigameCorePlugin plugin) {
    this.plugin = plugin;
    startHealthCheckScheduler();
=======
  public MinigameManager(@NotNull IremiaMinigameCorePlugin plugin) {
    this.plugin = Objects.requireNonNull(plugin, "Plugin cannot be null");
>>>>>>> cca49b03
  }

  /**
   * Register a minigame type for later instantiation.
   * Thread-safe for dynamic registration during runtime.
   */
  public void registerMinigame(@NotNull String id, @NotNull MinigameFactory factory) {
    Objects.requireNonNull(id, "Minigame ID cannot be null");
    Objects.requireNonNull(factory, "MinigameFactory cannot be null");
    String key = id.trim().toLowerCase();
    if (key.isEmpty()) {
      plugin.getLogger().warning("Cannot register minigame: ID is empty");
      return;
    }
    gameFactories.put(key, factory);
    plugin.getLogger().info("Registered minigame type: " + id);
  }

  /**
   * Create a new instance of a registered minigame type.
   *
   * @param typeId     The type ID of minigame to create
   * @param instanceId A unique ID for this specific game instance
   * @return The created minigame or null if type wasn't found
   */
  public @Nullable Minigame createMinigame(@NotNull String typeId, @NotNull String instanceId) {
    Objects.requireNonNull(typeId, "typeId cannot be null");
    Objects.requireNonNull(instanceId, "instanceId cannot be null");
    String typeKey = typeId.trim().toLowerCase();
    String instKey = instanceId.trim();
    if (typeKey.isEmpty() || instKey.isEmpty()) {
      plugin.getLogger().warning("Cannot create minigame: typeId or instanceId is empty");
      return null;
    }
    MinigameFactory factory = gameFactories.get(typeKey);
    if (factory == null) {
      plugin.getLogger().warning("Unknown minigame type: " + typeId);
      return null;
    }
    String fullId = typeKey + "-" + instKey;
    if (activeGames.containsKey(fullId)) {
      plugin.getLogger().warning("Minigame with ID " + fullId + " already exists!");
      return null;
    }
    try {
      Minigame minigame = factory.createMinigame(fullId, this);
      if (minigame == null) {
        plugin.getLogger().warning("Factory returned null minigame for type: " + typeId);
        return null;
      }
      activeGames.put(fullId, minigame);
      minigame.addEndListener(this::cleanupEndedGame);
      minigame.initialize();
      return minigame;
    } catch (Exception e) {
      plugin.getLogger().severe("Error creating minigame " + fullId + ": " + e.getMessage());
      e.printStackTrace();
      return null;
    }
  }

  /**
   * Add a player to a minigame.
   *
   * @param player Player to add
   * @param gameId ID of the minigame to add player to
   * @return true if successfully added
   */
  public boolean addPlayerToGame(@NotNull Player player, @NotNull String gameId) {
    Objects.requireNonNull(player, "Player cannot be null");
    Objects.requireNonNull(gameId, "gameId cannot be null");
    if (playerGameMap.containsKey(player.getUniqueId())) {
      player.sendMessage("You are already in a game! Leave it first.");
      return false;
    }
    Minigame game = activeGames.get(gameId);
    if (game == null) {
      player.sendMessage("That game doesn't exist!");
      return false;
    }
    if (game.addPlayer(player)) {
      playerGameMap.put(player.getUniqueId(), gameId);
      return true;
    }
    return false;
  }

  /**
   * Remove a player from their current minigame.
   *
   * @param player Player to remove
   * @return true if player was in a game and removed
   */
  public boolean removePlayerFromGame(@NotNull Player player) {
    Objects.requireNonNull(player, "Player cannot be null");
    String gameId = playerGameMap.get(player.getUniqueId());
    if (gameId == null) {
      return false;
    }
    Minigame game = activeGames.get(gameId);
    if (game == null) {
      playerGameMap.remove(player.getUniqueId());
      return false;
    }
    game.removePlayer(player);
    playerGameMap.remove(player.getUniqueId());
    return true;
  }

  /**
   * Get the minigame a player is currently in.
   *
   * @param player The player
   * @return The minigame or null if not in a game
   */
  public @Nullable Minigame getPlayerGame(@NotNull Player player) {
    Objects.requireNonNull(player, "Player cannot be null");
    String gameId = playerGameMap.get(player.getUniqueId());
    if (gameId == null) {
      return null;
    }
    return activeGames.get(gameId);
  }

  /**
   * End and clean up a minigame.
   *
   * @param game The minigame to clean up
   */
  private void cleanupEndedGame(@NotNull Minigame game) {
    Objects.requireNonNull(game, "Minigame cannot be null");
    String gameId = game.getId();
    Set<UUID> gamePlayers = new HashSet<>(game.getPlayers());
    for (UUID playerId : gamePlayers) {
      playerGameMap.remove(playerId);
    }
    activeGames.remove(gameId);
    plugin.getLogger().info("Minigame " + gameId + " has ended and been cleaned up");
  }

  public void startHealthCheckScheduler() {
    Bukkit.getScheduler().runTaskTimer(this.getPlugin(), () -> {
      for (Minigame minigame : this.activeGames.values()) {
        minigame.performHealthCheck();
      }
    }, 20L * 30, 20L * 30); // Every 30 seconds
  }

  /**
   * Get all active minigames.
   *
   * @return Map of game IDs to minigame instances
   */
  public @NotNull Map<String, Minigame> getActiveGames() {
    return new HashMap<>(activeGames);
  }

  /**
   * Get registered minigame types.
   *
   * @return Set of minigame type IDs
   */
  public @NotNull Set<String> getMinigameTypes() {
    return new HashSet<>(gameFactories.keySet());
  }

  /**
   * Get the plugin instance.
   *
   * @return The plugin instance
   */
  public @NotNull IremiaMinigameCorePlugin getPlugin() {
    return plugin;
  }
}<|MERGE_RESOLUTION|>--- conflicted
+++ resolved
@@ -7,13 +7,9 @@
 import org.jetbrains.annotations.NotNull;
 import org.jetbrains.annotations.Nullable;
 
-import java.util.HashMap;
-import java.util.HashSet;
-import java.util.Map;
+import java.util.*;
+import java.util.concurrent.ConcurrentHashMap;
 import java.util.Objects;
-import java.util.Set;
-import java.util.UUID;
-import java.util.concurrent.ConcurrentHashMap;
 
 /**
  * Central coordinator for all minigame instances and type registration
@@ -26,14 +22,9 @@
   private final Map<String, Minigame> activeGames = new ConcurrentHashMap<>();
   private final Map<UUID, String> playerGameMap = new ConcurrentHashMap<>();
 
-<<<<<<< HEAD
   public MinigameManager(IremiaMinigameCorePlugin plugin) {
-    this.plugin = plugin;
+    this.plugin = Objects.requireNonNull(plugin, "Plugin cannot be null");
     startHealthCheckScheduler();
-=======
-  public MinigameManager(@NotNull IremiaMinigameCorePlugin plugin) {
-    this.plugin = Objects.requireNonNull(plugin, "Plugin cannot be null");
->>>>>>> cca49b03
   }
 
   /**
@@ -53,7 +44,7 @@
   }
 
   /**
-   * Create a new instance of a registered minigame type.
+   * Create a new instance of a registered minigame type
    *
    * @param typeId     The type ID of minigame to create
    * @param instanceId A unique ID for this specific game instance
