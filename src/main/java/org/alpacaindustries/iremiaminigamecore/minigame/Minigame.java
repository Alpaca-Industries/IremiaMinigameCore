--- conflicted
+++ resolved
@@ -113,24 +113,20 @@
         manager.getPlugin().getLogger().warning("Error in end listener: " + e.getMessage());
       }
     }
-<<<<<<< HEAD
-
-    // THEN unregister events and clear caches
+
     //HandlerList.unregisterAll(this);
 
+
     // Clear caches and collections to prevent memory leaks
-=======
-    HandlerList.unregisterAll(this);
->>>>>>> cca49b03
     playerCache.clear();
     endListeners.clear();
     players.clear();
     // Loop logic: schedule restart if enabled
     if (shouldLoop) {
       manager.getPlugin().getServer().getScheduler().runTaskLater(
-        manager.getPlugin(),
-        this::restartMinigame,
-        loopDelayTicks
+          manager.getPlugin(),
+          this::restartMinigame,
+          loopDelayTicks
       );
     }
   }
@@ -150,25 +146,6 @@
    * @param player Player to add
    * @return true if player was successfully added
    */
-<<<<<<< HEAD
-  public void removePlayer(Player player) {
-    if (!players.contains(player.getUniqueId())) return;
-
-    players.remove(player.getUniqueId());
-    onPlayerCleanup(player);
-    onPlayerLeave(player);
-
-    // End game if not enough players
-    if (state == MinigameState.RUNNING && players.size() < minPlayers) {
-      broadcastMessage(Component.text(MinigameConfig.getMsgPlayersRemaining()));
-      end();
-    }
-
-    // Cancel countdown if not enough players
-    if (state == MinigameState.COUNTDOWN && players.size() < minPlayers) {
-      setState(MinigameState.WAITING);
-      broadcastMessage(Component.text(MinigameConfig.getMsgCountdownCancelled()));
-=======
   public boolean addPlayer(@NotNull Player player) {
     Objects.requireNonNull(player, "Player cannot be null");
     synchronized (players) {
@@ -195,7 +172,6 @@
         startCountdown();
       }
       return true;
->>>>>>> cca49b03
     }
   }
 
@@ -211,7 +187,7 @@
         return;
       }
       players.remove(player.getUniqueId());
-      playerCache.remove(player.getUniqueId());
+      onPlayerCleanup(player);
       onPlayerLeave(player);
       if (state == MinigameState.RUNNING && players.size() < minPlayers) {
         broadcastMessage(Component.text(MinigameConfig.getMsgPlayersRemaining()));
@@ -261,6 +237,7 @@
 
   /**
    * Set whether this minigame should automatically loop (restart) after ending.
+   *
    * @param shouldLoop true to enable looping
    */
   public void setShouldLoop(boolean shouldLoop) {
@@ -269,6 +246,7 @@
 
   /**
    * Set the delay (in ticks) before restarting the minigame if looping is enabled.
+   *
    * @param delayTicks Delay in server ticks (20 ticks = 1 second)
    */
   public void setLoopDelayTicks(long delayTicks) {
@@ -300,6 +278,7 @@
     if (cached != null && cached.isOnline()) {
       return cached;
     }
+
     Player player = manager.getPlugin().getServer().getPlayer(uuid);
     if (player != null) {
       playerCache.put(uuid, player);
@@ -357,7 +336,7 @@
     );
   }
 
-  protected List<Player> getValidOnlinePlayers() {
+  public List<Player> getValidOnlinePlayers() {
     List<Player> validPlayers = new ArrayList<>();
 
     for (UUID uuid : new HashSet<>(this.players)) {
@@ -431,16 +410,11 @@
    *
    * @param player Player who left
    */
-<<<<<<< HEAD
-  protected void onPlayerLeave(Player player) {
-    // Default implementation - cleanup player cache
+  protected void onPlayerLeave(@NotNull Player player) {
     onPlayerCleanup(player);
-=======
-  protected void onPlayerLeave(@NotNull Player player) {
-    playerCache.remove(player.getUniqueId());
->>>>>>> cca49b03
     getManager().getPlugin().getLogger().info("Player " + player.getName() + " left minigame " + getId());
   }
+
 
   protected void onPlayerCleanup(Player player) {
     playerCache.remove(player.getUniqueId());
@@ -497,17 +471,13 @@
     return state;
   }
 
-<<<<<<< HEAD
-  public void setState(MinigameState state) {
+
+  public void setState(@NotNull MinigameState state) {
     MinigameState oldState = this.state;
-    this.state = state;
+    this.state = Objects.requireNonNull(state, "State cannot be null");
 
     // Call state change hook
     this.onStateChange(oldState, state);
-=======
-  public void setState(@NotNull MinigameState state) {
-    this.state = Objects.requireNonNull(state, "State cannot be null");
->>>>>>> cca49b03
   }
 
   public @NotNull Optional<Location> getSpawnPoint() {
@@ -550,7 +520,7 @@
     return true; // Default behavior - can be overridden
   }
 
-  protected boolean shouldAutoStart(){
+  protected boolean shouldAutoStart() {
     return true;
   }
 
@@ -561,4 +531,7 @@
   public void setAllowJoinDuringGame(boolean allowJoinDuringGame) {
     this.allowJoinDuringGame = allowJoinDuringGame;
   }
-}+}
+
+
+
